language: python
matrix:
  include:
    - os: linux
      sudo: required
      python: 2.7
    - os: linux
      sudo: required
      python: 3.4
    - os: linux
      sudo: required
      python: 3.5
    - os: linux
      sudo: required
      python: 3.6
install:
  - sudo apt install libvirt-dev
  - pip install --upgrade pip
  - pip install --upgrade mock
<<<<<<< HEAD
  - pip install --upgrade nose
=======
  - pip install --upgrade pytest
>>>>>>> dd3b7169
  - pip install --upgrade setuptools
  - pip install -I libvirt-python==4.0.0
  - pip install .
script:
  - python -m pytest -v
branches:
  only:
    - master<|MERGE_RESOLUTION|>--- conflicted
+++ resolved
@@ -17,11 +17,7 @@
   - sudo apt install libvirt-dev
   - pip install --upgrade pip
   - pip install --upgrade mock
-<<<<<<< HEAD
-  - pip install --upgrade nose
-=======
   - pip install --upgrade pytest
->>>>>>> dd3b7169
   - pip install --upgrade setuptools
   - pip install -I libvirt-python==4.0.0
   - pip install .
