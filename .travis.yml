--- conflicted
+++ resolved
@@ -14,19 +14,11 @@
       sudo: required
       python: 3.6
 install:
-<<<<<<< HEAD
-  - sudo apt install libvirt-dev
-=======
   - sudo apt install python-libvirt python3-libvirt libvirt-dev
->>>>>>> ae046ac3
   - sudo pip install --upgrade pip
   - sudo pip install --upgrade setuptools
   - sudo pip install --upgrade pytest
   - sudo pip install --upgrade mock
-<<<<<<< HEAD
-  - pip install .
-=======
->>>>>>> ae046ac3
 script:
   - python -m pytest -v
 branches:
